--- conflicted
+++ resolved
@@ -201,11 +201,7 @@
             (* quantify over guards, too. We always quantify universally
                 because the universal guard is valid in both polarities,
                 whereas the existential guard would not. *)
-<<<<<<< HEAD
-            state.lost_precision <- true;
-=======
             if b = `Exists then state.lost_precision <- true;
->>>>>>> c00de870
             let g' = wrap_guard (U.forall v) g in
             U.mk_bind b v t, g'
         end
@@ -292,16 +288,10 @@
       ~term:(tr_root ~state)
       ~ty:CCFun.id
     in
-<<<<<<< HEAD
-    (* if [state.lost_precision] then "UNSAT" means "UNKNOWN" *)
-    if state.lost_precision
-      then Utils.debug ~section 1 "@[<2>lost precision, now UNSAT means UNKNOWN";
-=======
     (* if [state.lost_precision] then "UNSAT" means "UNKNOWN"
       TODO emit warning? *)
     if state.lost_precision
       then Utils.debug ~section 1 "lost precision, now UNSAT means UNKNOWN";
->>>>>>> c00de870
     Problem.add_unsat_means_unknown state.lost_precision pb'
 
   let pipe ~print =
